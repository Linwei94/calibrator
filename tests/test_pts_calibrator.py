import os
import sys

# Add the parent directory to the path so we can import the Component module
sys.path.append(os.path.dirname(os.path.dirname(os.path.abspath(__file__))))

from Component.metrics import ECE

def test_pts_calibrator():
    print("---Test PTS Calibrator---")

    from Component import PTSCalibrator
    import torch
    import numpy as np

    # Check if CUDA is available
    device = torch.device('cuda' if torch.cuda.is_available() else 'cpu')
    print(f"Using device: {device}")

    # Load validation and test data
    # val_logits, val_labels = torch.load("tests/test_logits/resnet50_cifar10_cross_entropy_val_0.1_vanilla.pt", weights_only=False)
    # test_logits, test_labels = torch.load("tests/test_logits/resnet50_cifar10_cross_entropy_test_0.9_vanilla.pt", weights_only=False)

    # Move data to the appropriate device
    val_logits = torch.tensor(np.load("calibrator/tests/test_logits/val_logits.npy")).float().to(device)
    val_labels = torch.tensor(np.load("calibrator/tests/test_logits/val_labels.npy")).long().to(device)
    test_logits = torch.tensor(np.load("calibrator/tests/test_logits/test_logits.npy")).float().to(device)
    test_labels = torch.tensor(np.load("calibrator/tests/test_logits/test_labels.npy")).long().to(device)

    # Move data to the appropriate device
    val_logits = val_logits.to(device)
    val_labels = val_labels.to(device)
    test_logits = test_logits.to(device)
    test_labels = test_labels.to(device)

    # Get the number of classes from the logits shape
    num_classes = val_logits.shape[1]

    # Initialize the PTS calibrator with default parameters
    calibrator = PTSCalibrator(
        length_logits=num_classes,  # Only specify length_logits, use defaults for others,
<<<<<<< HEAD
        loss_fn="MSE",
        steps=10000,
        lr=0.00005,
        weight_decay=0.0,
        batch_size=1000,
        nlayers=2,
        n_nodes=5,
        top_k_logits=10,
=======
        epochs=1000
>>>>>>> aff64be7
    )

    # Fit the calibrator on validation data
    calibrator.fit(val_logits, val_labels)

    # Calibrate the test logits
    calibrated_probability = calibrator.calibrate(test_logits)

    # Calculate and print ECE metrics
    uncalibrated_ece = ECE(n_bins=15)(labels=test_labels, logits=test_logits)
    calibrated_ece = ECE(n_bins=15)(labels=test_labels, softmaxes=calibrated_probability)

    print(f"Uncalibrated ECE: {uncalibrated_ece:.4f}")
    print(f"Calibrated ECE: {calibrated_ece:.4f}")
    
    # Verify that calibration improved the ECE
    assert calibrated_ece < uncalibrated_ece, "Calibration should improve ECE"
    
    # Test with custom loss function
    custom_calibrator = PTSCalibrator(
<<<<<<< HEAD
        loss_fn=torch.nn.CrossEntropyLoss(),
        length_logits=num_classes,  # Only specify length_logits, use defaults for others,
        steps=10000,
        lr=0.00005,
        weight_decay=0.0,
        batch_size=1000,
        nlayers=2,
        n_nodes=5,
        top_k_logits=10,
    )
    
    # custom_calibrator.fit(val_logits, val_labels)
    # custom_calibrated_probability = custom_calibrator.calibrate(test_logits)
    # custom_calibrated_ece = ECE()(labels=test_labels, softmaxes=custom_calibrated_probability)
=======
        length_logits=num_classes,
        loss_fn=torch.nn.CrossEntropyLoss()
    )
    custom_calibrator.fit(val_logits, val_labels)
    custom_calibrated_probability = custom_calibrator.calibrate(test_logits)
    custom_calibrated_ece = ECE()(labels=test_labels, softmaxes=custom_calibrated_probability)
>>>>>>> aff64be7
    print(f"Custom Loss Calibrated ECE: {custom_calibrated_ece:.4f}")
    
    # Test saving and loading the model
    import os
    import tempfile
    
    with tempfile.TemporaryDirectory() as temp_dir:
        # Save the model
        calibrator.save(temp_dir)
        
        # Create a new calibrator instance with default parameters
        new_calibrator = PTSCalibrator(
            length_logits=num_classes
        )
        
        # Load the saved model
        new_calibrator.load(temp_dir)
        
        # Move the new calibrator to the same device
        new_calibrator.to(device)
        
        # Calibrate with the loaded model
        loaded_calibrated_probability = new_calibrator.calibrate(test_logits)
        
        # Verify that the loaded model produces the same results
        np.testing.assert_array_almost_equal(
            calibrated_probability.cpu().numpy(), 
            loaded_calibrated_probability.cpu().numpy(), 
            decimal=5, 
            err_msg="Loaded model should produce the same calibration results"
        )
    
    # Test calibrate with return_logits=True
    calibrated_logits = calibrator.calibrate(test_logits, return_logits=True)
    
    # Verify that the returned logits can be converted to the same probabilities
    manual_calibrated_probs = torch.nn.functional.softmax(calibrated_logits, dim=1)
    np.testing.assert_array_almost_equal(
        calibrated_probability.cpu().numpy(), 
        manual_calibrated_probs.cpu().numpy(), 
        decimal=5, 
        err_msg="Manual softmax of returned logits should match calibrated probabilities"
    )
    
    print("!!! Pass PTS Calibrator Test !!!")

if __name__ == "__main__":
    test_pts_calibrator()<|MERGE_RESOLUTION|>--- conflicted
+++ resolved
@@ -39,7 +39,6 @@
     # Initialize the PTS calibrator with default parameters
     calibrator = PTSCalibrator(
         length_logits=num_classes,  # Only specify length_logits, use defaults for others,
-<<<<<<< HEAD
         loss_fn="MSE",
         steps=10000,
         lr=0.00005,
@@ -48,9 +47,6 @@
         nlayers=2,
         n_nodes=5,
         top_k_logits=10,
-=======
-        epochs=1000
->>>>>>> aff64be7
     )
 
     # Fit the calibrator on validation data
@@ -71,7 +67,6 @@
     
     # Test with custom loss function
     custom_calibrator = PTSCalibrator(
-<<<<<<< HEAD
         loss_fn=torch.nn.CrossEntropyLoss(),
         length_logits=num_classes,  # Only specify length_logits, use defaults for others,
         steps=10000,
@@ -86,14 +81,6 @@
     # custom_calibrator.fit(val_logits, val_labels)
     # custom_calibrated_probability = custom_calibrator.calibrate(test_logits)
     # custom_calibrated_ece = ECE()(labels=test_labels, softmaxes=custom_calibrated_probability)
-=======
-        length_logits=num_classes,
-        loss_fn=torch.nn.CrossEntropyLoss()
-    )
-    custom_calibrator.fit(val_logits, val_labels)
-    custom_calibrated_probability = custom_calibrator.calibrate(test_logits)
-    custom_calibrated_ece = ECE()(labels=test_labels, softmaxes=custom_calibrated_probability)
->>>>>>> aff64be7
     print(f"Custom Loss Calibrated ECE: {custom_calibrated_ece:.4f}")
     
     # Test saving and loading the model
